// Copyright 2013 Mathias Monnerville and Anthony Baillard.
// All rights reserved.
// Use of this source code is governed by a BSD-style
// license that can be found in the LICENSE file.

package cloudinary

import (
	"encoding/json"
	"fmt"
	"io"
	"net/http"
	"net/url"
	"strconv"
	"github.com/qiscus/qiscus-sdk-api/api/admin/v1"
)

const (
	baseAdminUrl = "https://api.cloudinary.com/v1_1"
)

const (
<<<<<<< HEAD
	pathListAllImages = "/resources/image"
	pathListAllRaws   = "/resources/raw"
	pathListAllVideos = "/resources/video"
=======
	pathListAllImages   = "/resources/image"
	pathListAllRaws     = "/resources/raw"
	pathListSingleImage = "/resources/image/upload/"
>>>>>>> 8db27e49
)

const (
	maxResults = 2048
)

func (s *Service) dropAllResources(rtype ResourceType, w io.Writer) error {
	qs := url.Values{
		"max_results": []string{strconv.FormatInt(maxResults, 10)},
	}
	path := pathListAllImages
	if rtype == RawType {
		path = pathListAllRaws
	}
	for {
		resp, err := http.Get(fmt.Sprintf("%s%s?%s", s.adminURI, path, qs.Encode()))
		m, err := handleHttpResponse(resp)
		if err != nil {
			return err
		}
		for _, v := range m["resources"].([]interface{}) {
			publicId := v.(map[string]interface{})["public_id"].(string)
			if w != nil {
				fmt.Fprintf(w, "Deleting %s ... ", publicId)
			}
			if err := s.Delete(publicId, "", rtype); err != nil {
				// Do not return. Report the error but continue through the list.
				fmt.Fprintf(w, "Error: %s: %s\n", publicId, err.Error())
			}
		}
		if e, ok := m["next_cursor"]; ok {
			qs.Set("next_cursor", e.(string))
		} else {
			break
		}
	}

	return nil
}

// DropAllImages deletes all remote images from Cloudinary. File names are
// written to io.Writer if available.
func (s *Service) DropAllImages(w io.Writer) error {
	return s.dropAllResources(ImageType, w)
}

// DropAllRaws deletes all remote raw files from Cloudinary. File names are
// written to io.Writer if available.
func (s *Service) DropAllRaws(w io.Writer) error {
	return s.dropAllResources(RawType, w)
}

// DropAll deletes all remote resources (both images and raw files) from Cloudinary.
// File names are written to io.Writer if available.
func (s *Service) DropAll(w io.Writer) error {
	if err := s.DropAllImages(w); err != nil {
		return err
	}
	if err := s.DropAllRaws(w); err != nil {
		return err
	}
	return nil
}

func (s *Service) doGetResources(rtype ResourceType) ([]*Resource, error) {
	qs := url.Values{
		"max_results": []string{strconv.FormatInt(maxResults, 10)},
	}
	path := pathListAllImages
	if rtype == RawType {
		path = pathListAllRaws
	} else if rtype == VideoType {
		path = pathListAllVideos
	}

	allres := make([]*Resource, 0)
	for {
		resp, err := http.Get(fmt.Sprintf("%s%s?%s", s.adminURI, path, qs.Encode()))
		if err != nil {
			return nil, err
		}

		rs := new(resourceList)
		dec := json.NewDecoder(resp.Body)
		if err := dec.Decode(rs); err != nil {
			return nil, err
		}
		for _, res := range rs.Resources {
			allres = append(allres, res)
		}
		if rs.NextCursor > 0 {
			qs.Set("next_cursor", strconv.FormatInt(rs.NextCursor, 10))
		} else {
			break
		}
	}
	return allres, nil
}

func (s *Service) doGetResourceDetails(publicId string) (*ResourceDetails, error) {
	path := pathListSingleImage

	resp, err := http.Get(fmt.Sprintf("%s%s%s", s.adminURI, path, publicId))
	if err != nil {
		return nil, err
	}
	details := new(ResourceDetails)
	dec := json.NewDecoder(resp.Body)
	if err := dec.Decode(details); err != nil {
		return nil, err
	}
	return details, nil
}

// Resources returns a list of all uploaded resources. They can be
// images or raw files, depending on the resource type passed in rtype.
// Cloudinary can return a limited set of results. Pagination is supported,
// so the full set of results is returned.
func (s *Service) Resources(rtype ResourceType) ([]*Resource, error) {
	return s.doGetResources(rtype)
}

// GetResourceDetails gets the details of a single resource that is specified by publicId.
func (s *Service) ResourceDetails(publicId string) (*ResourceDetails, error) {
	return s.doGetResourceDetails(publicId)
}<|MERGE_RESOLUTION|>--- conflicted
+++ resolved
@@ -20,15 +20,10 @@
 )
 
 const (
-<<<<<<< HEAD
 	pathListAllImages = "/resources/image"
 	pathListAllRaws   = "/resources/raw"
-	pathListAllVideos = "/resources/video"
-=======
-	pathListAllImages   = "/resources/image"
-	pathListAllRaws     = "/resources/raw"
 	pathListSingleImage = "/resources/image/upload/"
->>>>>>> 8db27e49
+  pathListAllVideos = "/resources/video"
 )
 
 const (
